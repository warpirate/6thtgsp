import React, { useState } from 'react'
import { CheckCircle, Clock } from 'lucide-react'
import { useAuth } from '@/lib/auth/AuthProvider'
<<<<<<< HEAD
import { ReceiptStatus } from '@/types'
import { usePendingApprovals, useVerifyReceipt, useApproveReceipt, useRejectReceipt } from '@/hooks'
import { useAuditLogs } from '@/hooks'
import LoadingSpinner from '@/components/ui/LoadingSpinner'
import { toast } from 'react-hot-toast'

const ApprovalsPage: React.FC = () => {
  const { roleName, hasPermission, userProfile } = useAuth()
  const [activeTab, setActiveTab] = useState<'pending' | 'history'>('pending')
  const [selectedReceipts, setSelectedReceipts] = useState<string[]>([])
  const [actionComments, setActionComments] = useState<Record<string, string>>({})

  // Fetch pending approvals
  const { data: pendingData, isLoading: pendingLoading } = usePendingApprovals()
  const receipts = pendingData?.data || []

  // Fetch approval history
  const historyFilters = React.useMemo(() => {
    const f: any = { table_name: 'stock_receipts', action: 'UPDATE' }
    if (userProfile?.id) f.user_id = userProfile.id
    return f
  }, [userProfile?.id])

  const { data: historyData, isLoading: historyLoading } = useAuditLogs(historyFilters, 1, 50)
  const history = historyData?.data || []

  // Mutations
  const { mutate: verify, isPending: isVerifying } = useVerifyReceipt()
  const { mutate: approve, isPending: isApproving } = useApproveReceipt()
  const { mutate: reject, isPending: isRejecting } = useRejectReceipt()

  const formatDate = (dateString: string) => {
    const date = new Date(dateString)
    return date.toLocaleDateString('en-US', { 
      year: 'numeric', 
      month: 'short', 
      day: 'numeric',
      hour: '2-digit',
      minute: '2-digit'
    })
  }

  const getStatusBadge = (status: ReceiptStatus) => {
    const config = {
      draft: { bg: 'bg-gray-100', text: 'text-gray-800', label: 'Draft' },
      submitted: { bg: 'bg-blue-100', text: 'text-blue-800', label: 'Submitted' },
      verified: { bg: 'bg-yellow-100', text: 'text-yellow-800', label: 'Verified' },
      approved: { bg: 'bg-green-100', text: 'text-green-800', label: 'Approved' },
      rejected: { bg: 'bg-red-100', text: 'text-red-800', label: 'Rejected' },
    }[status]

    return (
      <span className={`inline-flex items-center px-2.5 py-0.5 rounded-full text-xs font-medium ${config.bg} ${config.text}`}>
        {config.label}
      </span>
    )
  }

  const handleSelectReceipt = (id: string) => {
    setSelectedReceipts((prev) =>
      prev.includes(id) ? prev.filter((rid) => rid !== id) : [...prev, id]
    )
  }

  const handleSelectAll = () => {
    if (selectedReceipts.length === receipts.length) {
      setSelectedReceipts([])
    } else {
      setSelectedReceipts(receipts.map((r) => r.id))
    }
  }

  const handleVerify = (id: string) => {
    const comments = actionComments[id]
    verify({ id, comments }, {
      onSuccess: () => {
        setSelectedReceipts(prev => prev.filter(rid => rid !== id))
        setActionComments(prev => ({ ...prev, [id]: '' }))
      }
    })
  }

  const handleApprove = (id: string) => {
    const comments = actionComments[id]
    approve({ id, comments }, {
      onSuccess: () => {
        setSelectedReceipts(prev => prev.filter(rid => rid !== id))
        setActionComments(prev => ({ ...prev, [id]: '' }))
      }
    })
  }

  const handleReject = (id: string) => {
    const comments = actionComments[id] || ''
    if (!comments.trim()) {
      toast.error('Please provide a reason for rejection')
      return
    }
    reject({ id, comments }, {
      onSuccess: () => {
        setSelectedReceipts(prev => prev.filter(rid => rid !== id))
        setActionComments(prev => ({ ...prev, [id]: '' }))
      }
    })
  }

  const handleBulkAction = (action: 'verify' | 'approve' | 'reject') => {
    if (selectedReceipts.length === 0) {
      toast.error('Please select at least one receipt')
      return
    }

    if (action === 'reject') {
      toast.error('Bulk reject is not supported. Please reject receipts individually with comments.')
      return
    }

    selectedReceipts.forEach(id => {
      if (action === 'verify') handleVerify(id)
      else if (action === 'approve') handleApprove(id)
    })
  }

  const canVerify = hasPermission('verify_receipt')
  const canApprove = hasPermission('approve_receipt')
=======

const ApprovalsPage: React.FC = () => {
  const { hasPermission } = useAuth()
  const [activeTab, setActiveTab] = useState<'pending' | 'history'>('pending')
>>>>>>> 89028a93

  return (
    <div className="space-y-6">
      {/* Header */}
      <div>
        <h1 className="text-3xl font-bold text-foreground">Approvals</h1>
        <p className="mt-1 text-muted-foreground">
          Review and approve pending receipts
        </p>
      </div>

      {/* Tabs */}
      <div className="border-b border-border">
        <nav className="-mb-px flex space-x-8">
          <button
            onClick={() => setActiveTab('pending')}
            className={`py-2 px-1 border-b-2 font-medium text-sm ${
              activeTab === 'pending'
                ? 'border-primary text-primary'
                : 'border-transparent text-muted-foreground hover:text-foreground hover:border-gray-300'
            }`}
          >
            Pending Approvals
            <span className="ml-2 bg-primary/10 text-primary px-2 py-0.5 rounded-full text-xs">
<<<<<<< HEAD
              {pendingLoading ? '...' : receipts.length}
=======
              0
>>>>>>> 89028a93
            </span>
          </button>
          <button
            onClick={() => setActiveTab('history')}
            className={`py-2 px-1 border-b-2 font-medium text-sm ${
              activeTab === 'history'
                ? 'border-primary text-primary'
                : 'border-transparent text-muted-foreground hover:text-foreground hover:border-gray-300'
            }`}
          >
            History
          </button>
        </nav>
      </div>

<<<<<<< HEAD
      {/* Pending Approvals Tab */}
      {activeTab === 'pending' && pendingLoading ? (
        <div className="flex items-center justify-center py-12">
          <LoadingSpinner size="lg" />
        </div>
      ) : activeTab === 'pending' && (
        <div className="space-y-4">
          {/* Bulk Actions */}
          {selectedReceipts.length > 0 && (
            <div className="bg-blue-50 border border-blue-200 rounded-lg p-4">
              <div className="flex items-center justify-between">
                <span className="text-sm font-medium text-blue-900">
                  {selectedReceipts.length} receipt(s) selected
                </span>
                <div className="flex gap-3">
                  {canVerify && (
                    <button 
                      onClick={() => handleBulkAction('verify')}
                      disabled={isVerifying}
                      className="btn btn-success btn-sm"
                    >
                      <CheckCircle className="w-4 h-4 mr-2" />
                      Verify Selected
                    </button>
                  )}
                  {canApprove && (
                    <button 
                      onClick={() => handleBulkAction('approve')}
                      disabled={isApproving}
                      className="btn btn-success btn-sm"
                    >
                      <CheckCircle className="w-4 h-4 mr-2" />
                      Approve Selected
                    </button>
                  )}
                  <button
                    onClick={() => setSelectedReceipts([])}
                    className="btn btn-secondary btn-sm"
                  >
                    Clear Selection
                  </button>
                </div>
              </div>
            </div>
          )}

          {/* Select All */}
          {receipts.length > 0 && (
            <div className="flex items-center gap-2">
              <input
                type="checkbox"
                checked={selectedReceipts.length === receipts.length && receipts.length > 0}
                onChange={handleSelectAll}
                className="rounded border-gray-300"
              />
              <span className="text-sm text-muted-foreground">Select all</span>
            </div>
          )}

          {/* Receipt Cards */}
          {receipts.length === 0 ? (
            <div className="card p-12 text-center">
              <CheckCircle className="mx-auto h-12 w-12 text-muted-foreground" />
              <h3 className="mt-2 text-sm font-medium text-foreground">No pending approvals</h3>
              <p className="mt-1 text-sm text-muted-foreground">
                All receipts have been processed
              </p>
            </div>
          ) : (
            <div className="space-y-4">
              {receipts.map((receipt) => (
                <div key={receipt.id} className="card p-6">
                  <div className="flex items-start gap-4">
                    {/* Checkbox */}
                    <input
                      type="checkbox"
                      checked={selectedReceipts.includes(receipt.id)}
                      onChange={() => handleSelectReceipt(receipt.id)}
                      className="mt-1 rounded border-gray-300"
                    />

                    {/* Content */}
                    <div className="flex-1">
                      <div className="flex items-start justify-between mb-3">
                        <div className="flex items-center gap-3">
                          <Link
                            to={`/receipts/${receipt.id}`}
                            className="text-lg font-semibold text-primary hover:text-primary/80"
                          >
                            {receipt.grn_number}
                          </Link>
                          {getStatusBadge(receipt.status)}
                        </div>
                        <span className="text-sm text-muted-foreground">
                          {formatDate(receipt.created_at || receipt.receipt_date)}
                        </span>
                      </div>

                      <div className="grid grid-cols-2 md:grid-cols-4 gap-4 mb-4">
                        <div>
                          <div className="text-xs text-muted-foreground mb-1">Supplier</div>
                          <div className="text-sm font-medium text-foreground">
                            {receipt.supplier_name}
                          </div>
                        </div>
                        <div>
                          <div className="text-xs text-muted-foreground mb-1">Challan No</div>
                          <div className="text-sm font-medium text-foreground">
                            {receipt.challan_number}
                          </div>
                        </div>
                        <div>
                          <div className="text-xs text-muted-foreground mb-1">Received By</div>
                          <div className="text-sm font-medium text-foreground">
                            {receipt.received_by_user?.full_name || 'Unknown'}
                          </div>
                        </div>
                        <div>
                          <div className="text-xs text-muted-foreground mb-1">Status</div>
                          <div className="text-sm font-medium text-foreground">
                            {receipt.status === 'submitted' && 'Awaiting Verification'}
                            {receipt.status === 'verified' && 'Awaiting Approval'}
                          </div>
                        </div>
                      </div>

                      {/* Comments Input */}
                      <div className="mb-4">
                        <label className="text-xs text-muted-foreground mb-1 block">
                          Comments (optional for approval/verify, required for reject)
                        </label>
                        <input
                          type="text"
                          value={actionComments[receipt.id] || ''}
                          onChange={(e) => setActionComments(prev => ({ ...prev, [receipt.id]: e.target.value }))}
                          placeholder="Add your comments..."
                          className="input text-sm"
                        />
                      </div>

                      {/* Actions */}
                      <div className="flex gap-3">
                        <Link
                          to={`/receipts/${receipt.id}`}
                          className="btn btn-secondary btn-sm"
                        >
                          View Details
                        </Link>

                        {receipt.status === 'submitted' && canVerify && (
                          <>
                            <button 
                              onClick={() => handleVerify(receipt.id)}
                              disabled={isVerifying}
                              className="btn btn-success btn-sm"
                            >
                              <CheckCircle className="w-4 h-4 mr-1" />
                              {isVerifying ? 'Verifying...' : 'Verify'}
                            </button>
                            <button 
                              onClick={() => handleReject(receipt.id)}
                              disabled={isRejecting}
                              className="btn btn-danger btn-sm"
                            >
                              <XCircle className="w-4 h-4 mr-1" />
                              {isRejecting ? 'Rejecting...' : 'Reject'}
                            </button>
                          </>
                        )}

                        {receipt.status === 'verified' && canApprove && (
                          <>
                            <button 
                              onClick={() => handleApprove(receipt.id)}
                              disabled={isApproving}
                              className="btn btn-success btn-sm"
                            >
                              <CheckCircle className="w-4 h-4 mr-1" />
                              {isApproving ? 'Approving...' : 'Approve'}
                            </button>
                            <button 
                              onClick={() => handleReject(receipt.id)}
                              disabled={isRejecting}
                              className="btn btn-danger btn-sm"
                            >
                              <XCircle className="w-4 h-4 mr-1" />
                              {isRejecting ? 'Rejecting...' : 'Reject'}
                            </button>
                          </>
                        )}
                      </div>
                    </div>
                  </div>
                </div>
              ))}
            </div>
          )}
=======
      {/* Pending Tab */}
      {activeTab === 'pending' && (
        <div className="space-y-4">
          <div className="card p-12 text-center">
            <CheckCircle className="mx-auto h-12 w-12 text-muted-foreground" />
            <h3 className="mt-2 text-sm font-medium text-foreground">No pending approvals</h3>
            <p className="mt-1 text-sm text-muted-foreground">
              All receipts have been processed. New submissions will appear here.
            </p>
          </div>
>>>>>>> 89028a93
        </div>
      )}

      {/* History Tab */}
      {activeTab === 'history' && historyLoading ? (
        <div className="flex items-center justify-center py-12">
          <LoadingSpinner size="lg" />
        </div>
      ) : activeTab === 'history' && (
        <div className="space-y-4">
<<<<<<< HEAD
          {history.length === 0 ? (
            <div className="card p-12 text-center">
              <Clock className="mx-auto h-12 w-12 text-muted-foreground" />
              <h3 className="mt-2 text-sm font-medium text-foreground">No history yet</h3>
              <p className="mt-1 text-sm text-muted-foreground">
                Your approval history will appear here
              </p>
            </div>
          ) : (
            <div className="card">
              <div className="overflow-x-auto">
                <table className="min-w-full divide-y divide-border">
                  <thead className="bg-muted/50">
                    <tr>
                      <th className="px-6 py-3 text-left text-xs font-medium text-muted-foreground uppercase">
                        Receipt ID
                      </th>
                      <th className="px-6 py-3 text-left text-xs font-medium text-muted-foreground uppercase">
                        Item
                      </th>
                      <th className="px-6 py-3 text-left text-xs font-medium text-muted-foreground uppercase">
                        Action
                      </th>
                      <th className="px-6 py-3 text-left text-xs font-medium text-muted-foreground uppercase">
                        Date
                      </th>
                      <th className="px-6 py-3 text-left text-xs font-medium text-muted-foreground uppercase">
                        Created By
                      </th>
                    </tr>
                  </thead>
                  <tbody className="bg-card divide-y divide-border">
                    {history.map((item) => (
                      <tr key={item.id} className="hover:bg-muted/50">
                        <td className="px-6 py-4 whitespace-nowrap">
                          <Link
                            to={`/receipts/${item.record_id}`}
                            className="text-sm font-medium text-primary hover:text-primary/80"
                          >
                            {item.record_id?.slice(0, 8)}...
                          </Link>
                        </td>
                        <td className="px-6 py-4">
                          <div className="text-sm text-foreground">{item.table_name}</div>
                        </td>
                        <td className="px-6 py-4 whitespace-nowrap">
                          <span className="inline-flex items-center gap-1 px-2.5 py-0.5 rounded-full text-xs font-medium bg-blue-100 text-blue-800">
                            {item.action}
                          </span>
                        </td>
                        <td className="px-6 py-4 whitespace-nowrap text-sm text-muted-foreground">
                          {formatDate(item.timestamp || new Date().toISOString())}
                        </td>
                        <td className="px-6 py-4 whitespace-nowrap text-sm text-foreground">
                          {item.user?.full_name || 'System'}
                        </td>
                      </tr>
                    ))}
                  </tbody>
                </table>
              </div>
            </div>
          )}
=======
          <div className="card p-12 text-center">
            <Clock className="mx-auto h-12 w-12 text-muted-foreground" />
            <h3 className="mt-2 text-sm font-medium text-foreground">No history yet</h3>
            <p className="mt-1 text-sm text-muted-foreground">
              Approval history will appear here once you start processing receipts.
            </p>
          </div>
>>>>>>> 89028a93
        </div>
      )}
    </div>
  )
}

export default ApprovalsPage<|MERGE_RESOLUTION|>--- conflicted
+++ resolved
@@ -1,138 +1,10 @@
 import React, { useState } from 'react'
 import { CheckCircle, Clock } from 'lucide-react'
 import { useAuth } from '@/lib/auth/AuthProvider'
-<<<<<<< HEAD
-import { ReceiptStatus } from '@/types'
-import { usePendingApprovals, useVerifyReceipt, useApproveReceipt, useRejectReceipt } from '@/hooks'
-import { useAuditLogs } from '@/hooks'
-import LoadingSpinner from '@/components/ui/LoadingSpinner'
-import { toast } from 'react-hot-toast'
-
-const ApprovalsPage: React.FC = () => {
-  const { roleName, hasPermission, userProfile } = useAuth()
-  const [activeTab, setActiveTab] = useState<'pending' | 'history'>('pending')
-  const [selectedReceipts, setSelectedReceipts] = useState<string[]>([])
-  const [actionComments, setActionComments] = useState<Record<string, string>>({})
-
-  // Fetch pending approvals
-  const { data: pendingData, isLoading: pendingLoading } = usePendingApprovals()
-  const receipts = pendingData?.data || []
-
-  // Fetch approval history
-  const historyFilters = React.useMemo(() => {
-    const f: any = { table_name: 'stock_receipts', action: 'UPDATE' }
-    if (userProfile?.id) f.user_id = userProfile.id
-    return f
-  }, [userProfile?.id])
-
-  const { data: historyData, isLoading: historyLoading } = useAuditLogs(historyFilters, 1, 50)
-  const history = historyData?.data || []
-
-  // Mutations
-  const { mutate: verify, isPending: isVerifying } = useVerifyReceipt()
-  const { mutate: approve, isPending: isApproving } = useApproveReceipt()
-  const { mutate: reject, isPending: isRejecting } = useRejectReceipt()
-
-  const formatDate = (dateString: string) => {
-    const date = new Date(dateString)
-    return date.toLocaleDateString('en-US', { 
-      year: 'numeric', 
-      month: 'short', 
-      day: 'numeric',
-      hour: '2-digit',
-      minute: '2-digit'
-    })
-  }
-
-  const getStatusBadge = (status: ReceiptStatus) => {
-    const config = {
-      draft: { bg: 'bg-gray-100', text: 'text-gray-800', label: 'Draft' },
-      submitted: { bg: 'bg-blue-100', text: 'text-blue-800', label: 'Submitted' },
-      verified: { bg: 'bg-yellow-100', text: 'text-yellow-800', label: 'Verified' },
-      approved: { bg: 'bg-green-100', text: 'text-green-800', label: 'Approved' },
-      rejected: { bg: 'bg-red-100', text: 'text-red-800', label: 'Rejected' },
-    }[status]
-
-    return (
-      <span className={`inline-flex items-center px-2.5 py-0.5 rounded-full text-xs font-medium ${config.bg} ${config.text}`}>
-        {config.label}
-      </span>
-    )
-  }
-
-  const handleSelectReceipt = (id: string) => {
-    setSelectedReceipts((prev) =>
-      prev.includes(id) ? prev.filter((rid) => rid !== id) : [...prev, id]
-    )
-  }
-
-  const handleSelectAll = () => {
-    if (selectedReceipts.length === receipts.length) {
-      setSelectedReceipts([])
-    } else {
-      setSelectedReceipts(receipts.map((r) => r.id))
-    }
-  }
-
-  const handleVerify = (id: string) => {
-    const comments = actionComments[id]
-    verify({ id, comments }, {
-      onSuccess: () => {
-        setSelectedReceipts(prev => prev.filter(rid => rid !== id))
-        setActionComments(prev => ({ ...prev, [id]: '' }))
-      }
-    })
-  }
-
-  const handleApprove = (id: string) => {
-    const comments = actionComments[id]
-    approve({ id, comments }, {
-      onSuccess: () => {
-        setSelectedReceipts(prev => prev.filter(rid => rid !== id))
-        setActionComments(prev => ({ ...prev, [id]: '' }))
-      }
-    })
-  }
-
-  const handleReject = (id: string) => {
-    const comments = actionComments[id] || ''
-    if (!comments.trim()) {
-      toast.error('Please provide a reason for rejection')
-      return
-    }
-    reject({ id, comments }, {
-      onSuccess: () => {
-        setSelectedReceipts(prev => prev.filter(rid => rid !== id))
-        setActionComments(prev => ({ ...prev, [id]: '' }))
-      }
-    })
-  }
-
-  const handleBulkAction = (action: 'verify' | 'approve' | 'reject') => {
-    if (selectedReceipts.length === 0) {
-      toast.error('Please select at least one receipt')
-      return
-    }
-
-    if (action === 'reject') {
-      toast.error('Bulk reject is not supported. Please reject receipts individually with comments.')
-      return
-    }
-
-    selectedReceipts.forEach(id => {
-      if (action === 'verify') handleVerify(id)
-      else if (action === 'approve') handleApprove(id)
-    })
-  }
-
-  const canVerify = hasPermission('verify_receipt')
-  const canApprove = hasPermission('approve_receipt')
-=======
 
 const ApprovalsPage: React.FC = () => {
   const { hasPermission } = useAuth()
   const [activeTab, setActiveTab] = useState<'pending' | 'history'>('pending')
->>>>>>> 89028a93
 
   return (
     <div className="space-y-6">
@@ -157,11 +29,7 @@
           >
             Pending Approvals
             <span className="ml-2 bg-primary/10 text-primary px-2 py-0.5 rounded-full text-xs">
-<<<<<<< HEAD
-              {pendingLoading ? '...' : receipts.length}
-=======
               0
->>>>>>> 89028a93
             </span>
           </button>
           <button
@@ -177,205 +45,6 @@
         </nav>
       </div>
 
-<<<<<<< HEAD
-      {/* Pending Approvals Tab */}
-      {activeTab === 'pending' && pendingLoading ? (
-        <div className="flex items-center justify-center py-12">
-          <LoadingSpinner size="lg" />
-        </div>
-      ) : activeTab === 'pending' && (
-        <div className="space-y-4">
-          {/* Bulk Actions */}
-          {selectedReceipts.length > 0 && (
-            <div className="bg-blue-50 border border-blue-200 rounded-lg p-4">
-              <div className="flex items-center justify-between">
-                <span className="text-sm font-medium text-blue-900">
-                  {selectedReceipts.length} receipt(s) selected
-                </span>
-                <div className="flex gap-3">
-                  {canVerify && (
-                    <button 
-                      onClick={() => handleBulkAction('verify')}
-                      disabled={isVerifying}
-                      className="btn btn-success btn-sm"
-                    >
-                      <CheckCircle className="w-4 h-4 mr-2" />
-                      Verify Selected
-                    </button>
-                  )}
-                  {canApprove && (
-                    <button 
-                      onClick={() => handleBulkAction('approve')}
-                      disabled={isApproving}
-                      className="btn btn-success btn-sm"
-                    >
-                      <CheckCircle className="w-4 h-4 mr-2" />
-                      Approve Selected
-                    </button>
-                  )}
-                  <button
-                    onClick={() => setSelectedReceipts([])}
-                    className="btn btn-secondary btn-sm"
-                  >
-                    Clear Selection
-                  </button>
-                </div>
-              </div>
-            </div>
-          )}
-
-          {/* Select All */}
-          {receipts.length > 0 && (
-            <div className="flex items-center gap-2">
-              <input
-                type="checkbox"
-                checked={selectedReceipts.length === receipts.length && receipts.length > 0}
-                onChange={handleSelectAll}
-                className="rounded border-gray-300"
-              />
-              <span className="text-sm text-muted-foreground">Select all</span>
-            </div>
-          )}
-
-          {/* Receipt Cards */}
-          {receipts.length === 0 ? (
-            <div className="card p-12 text-center">
-              <CheckCircle className="mx-auto h-12 w-12 text-muted-foreground" />
-              <h3 className="mt-2 text-sm font-medium text-foreground">No pending approvals</h3>
-              <p className="mt-1 text-sm text-muted-foreground">
-                All receipts have been processed
-              </p>
-            </div>
-          ) : (
-            <div className="space-y-4">
-              {receipts.map((receipt) => (
-                <div key={receipt.id} className="card p-6">
-                  <div className="flex items-start gap-4">
-                    {/* Checkbox */}
-                    <input
-                      type="checkbox"
-                      checked={selectedReceipts.includes(receipt.id)}
-                      onChange={() => handleSelectReceipt(receipt.id)}
-                      className="mt-1 rounded border-gray-300"
-                    />
-
-                    {/* Content */}
-                    <div className="flex-1">
-                      <div className="flex items-start justify-between mb-3">
-                        <div className="flex items-center gap-3">
-                          <Link
-                            to={`/receipts/${receipt.id}`}
-                            className="text-lg font-semibold text-primary hover:text-primary/80"
-                          >
-                            {receipt.grn_number}
-                          </Link>
-                          {getStatusBadge(receipt.status)}
-                        </div>
-                        <span className="text-sm text-muted-foreground">
-                          {formatDate(receipt.created_at || receipt.receipt_date)}
-                        </span>
-                      </div>
-
-                      <div className="grid grid-cols-2 md:grid-cols-4 gap-4 mb-4">
-                        <div>
-                          <div className="text-xs text-muted-foreground mb-1">Supplier</div>
-                          <div className="text-sm font-medium text-foreground">
-                            {receipt.supplier_name}
-                          </div>
-                        </div>
-                        <div>
-                          <div className="text-xs text-muted-foreground mb-1">Challan No</div>
-                          <div className="text-sm font-medium text-foreground">
-                            {receipt.challan_number}
-                          </div>
-                        </div>
-                        <div>
-                          <div className="text-xs text-muted-foreground mb-1">Received By</div>
-                          <div className="text-sm font-medium text-foreground">
-                            {receipt.received_by_user?.full_name || 'Unknown'}
-                          </div>
-                        </div>
-                        <div>
-                          <div className="text-xs text-muted-foreground mb-1">Status</div>
-                          <div className="text-sm font-medium text-foreground">
-                            {receipt.status === 'submitted' && 'Awaiting Verification'}
-                            {receipt.status === 'verified' && 'Awaiting Approval'}
-                          </div>
-                        </div>
-                      </div>
-
-                      {/* Comments Input */}
-                      <div className="mb-4">
-                        <label className="text-xs text-muted-foreground mb-1 block">
-                          Comments (optional for approval/verify, required for reject)
-                        </label>
-                        <input
-                          type="text"
-                          value={actionComments[receipt.id] || ''}
-                          onChange={(e) => setActionComments(prev => ({ ...prev, [receipt.id]: e.target.value }))}
-                          placeholder="Add your comments..."
-                          className="input text-sm"
-                        />
-                      </div>
-
-                      {/* Actions */}
-                      <div className="flex gap-3">
-                        <Link
-                          to={`/receipts/${receipt.id}`}
-                          className="btn btn-secondary btn-sm"
-                        >
-                          View Details
-                        </Link>
-
-                        {receipt.status === 'submitted' && canVerify && (
-                          <>
-                            <button 
-                              onClick={() => handleVerify(receipt.id)}
-                              disabled={isVerifying}
-                              className="btn btn-success btn-sm"
-                            >
-                              <CheckCircle className="w-4 h-4 mr-1" />
-                              {isVerifying ? 'Verifying...' : 'Verify'}
-                            </button>
-                            <button 
-                              onClick={() => handleReject(receipt.id)}
-                              disabled={isRejecting}
-                              className="btn btn-danger btn-sm"
-                            >
-                              <XCircle className="w-4 h-4 mr-1" />
-                              {isRejecting ? 'Rejecting...' : 'Reject'}
-                            </button>
-                          </>
-                        )}
-
-                        {receipt.status === 'verified' && canApprove && (
-                          <>
-                            <button 
-                              onClick={() => handleApprove(receipt.id)}
-                              disabled={isApproving}
-                              className="btn btn-success btn-sm"
-                            >
-                              <CheckCircle className="w-4 h-4 mr-1" />
-                              {isApproving ? 'Approving...' : 'Approve'}
-                            </button>
-                            <button 
-                              onClick={() => handleReject(receipt.id)}
-                              disabled={isRejecting}
-                              className="btn btn-danger btn-sm"
-                            >
-                              <XCircle className="w-4 h-4 mr-1" />
-                              {isRejecting ? 'Rejecting...' : 'Reject'}
-                            </button>
-                          </>
-                        )}
-                      </div>
-                    </div>
-                  </div>
-                </div>
-              ))}
-            </div>
-          )}
-=======
       {/* Pending Tab */}
       {activeTab === 'pending' && (
         <div className="space-y-4">
@@ -386,82 +55,12 @@
               All receipts have been processed. New submissions will appear here.
             </p>
           </div>
->>>>>>> 89028a93
         </div>
       )}
 
       {/* History Tab */}
-      {activeTab === 'history' && historyLoading ? (
-        <div className="flex items-center justify-center py-12">
-          <LoadingSpinner size="lg" />
-        </div>
-      ) : activeTab === 'history' && (
+      {activeTab === 'history' && (
         <div className="space-y-4">
-<<<<<<< HEAD
-          {history.length === 0 ? (
-            <div className="card p-12 text-center">
-              <Clock className="mx-auto h-12 w-12 text-muted-foreground" />
-              <h3 className="mt-2 text-sm font-medium text-foreground">No history yet</h3>
-              <p className="mt-1 text-sm text-muted-foreground">
-                Your approval history will appear here
-              </p>
-            </div>
-          ) : (
-            <div className="card">
-              <div className="overflow-x-auto">
-                <table className="min-w-full divide-y divide-border">
-                  <thead className="bg-muted/50">
-                    <tr>
-                      <th className="px-6 py-3 text-left text-xs font-medium text-muted-foreground uppercase">
-                        Receipt ID
-                      </th>
-                      <th className="px-6 py-3 text-left text-xs font-medium text-muted-foreground uppercase">
-                        Item
-                      </th>
-                      <th className="px-6 py-3 text-left text-xs font-medium text-muted-foreground uppercase">
-                        Action
-                      </th>
-                      <th className="px-6 py-3 text-left text-xs font-medium text-muted-foreground uppercase">
-                        Date
-                      </th>
-                      <th className="px-6 py-3 text-left text-xs font-medium text-muted-foreground uppercase">
-                        Created By
-                      </th>
-                    </tr>
-                  </thead>
-                  <tbody className="bg-card divide-y divide-border">
-                    {history.map((item) => (
-                      <tr key={item.id} className="hover:bg-muted/50">
-                        <td className="px-6 py-4 whitespace-nowrap">
-                          <Link
-                            to={`/receipts/${item.record_id}`}
-                            className="text-sm font-medium text-primary hover:text-primary/80"
-                          >
-                            {item.record_id?.slice(0, 8)}...
-                          </Link>
-                        </td>
-                        <td className="px-6 py-4">
-                          <div className="text-sm text-foreground">{item.table_name}</div>
-                        </td>
-                        <td className="px-6 py-4 whitespace-nowrap">
-                          <span className="inline-flex items-center gap-1 px-2.5 py-0.5 rounded-full text-xs font-medium bg-blue-100 text-blue-800">
-                            {item.action}
-                          </span>
-                        </td>
-                        <td className="px-6 py-4 whitespace-nowrap text-sm text-muted-foreground">
-                          {formatDate(item.timestamp || new Date().toISOString())}
-                        </td>
-                        <td className="px-6 py-4 whitespace-nowrap text-sm text-foreground">
-                          {item.user?.full_name || 'System'}
-                        </td>
-                      </tr>
-                    ))}
-                  </tbody>
-                </table>
-              </div>
-            </div>
-          )}
-=======
           <div className="card p-12 text-center">
             <Clock className="mx-auto h-12 w-12 text-muted-foreground" />
             <h3 className="mt-2 text-sm font-medium text-foreground">No history yet</h3>
@@ -469,7 +68,6 @@
               Approval history will appear here once you start processing receipts.
             </p>
           </div>
->>>>>>> 89028a93
         </div>
       )}
     </div>
