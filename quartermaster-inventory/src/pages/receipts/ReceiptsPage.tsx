--- conflicted
+++ resolved
@@ -1,19 +1,9 @@
-<<<<<<< HEAD
-import React, { useState } from 'react'
-=======
 import React, { useState, useMemo, useEffect } from 'react'
->>>>>>> 89028a93
 import { Link, useSearchParams } from 'react-router-dom'
 import { Package, Plus, Filter, Search, Download, AlertCircle } from 'lucide-react'
 import { useAuth } from '@/lib/auth/AuthProvider'
-<<<<<<< HEAD
-import { ReceiptStatus } from '@/types'
-import { useReceipts } from '@/hooks'
-import LoadingSpinner from '@/components/ui/LoadingSpinner'
-=======
 import { ReceiptStatus, StockReceipt } from '@/types'
 import { supabase } from '@/lib/supabase'
->>>>>>> 89028a93
 
 const ReceiptsPage: React.FC = () => {
   const { hasPermission } = useAuth()
@@ -21,22 +11,6 @@
   const [searchTerm, setSearchTerm] = useState(searchParams.get('q') || '')
   const [statusFilter, setStatusFilter] = useState<ReceiptStatus[]>([])
   const [showFilters, setShowFilters] = useState(false)
-<<<<<<< HEAD
-  const [page, setPage] = useState(1)
-
-  // Fetch receipts with filters
-  const filters = React.useMemo(() => {
-    const f: any = {}
-    if (statusFilter.length > 0) f.status = statusFilter
-    if (searchTerm) f.search = searchTerm
-    return f
-  }, [statusFilter, searchTerm])
-
-  const { data: receiptsData, isLoading, error } = useReceipts(filters, { page, limit: 20 })
-
-  const receipts = receiptsData?.data || []
-  const pagination = receiptsData?.pagination
-=======
   const [receipts, setReceipts] = useState<StockReceipt[]>([])
   const [loading, setLoading] = useState(true)
 
@@ -71,7 +45,6 @@
       return matchesSearch && matchesStatus
     })
   }, [receipts, searchTerm, statusFilter])
->>>>>>> 89028a93
 
   const getStatusBadge = (status: ReceiptStatus) => {
     const config = {
@@ -188,76 +161,11 @@
 
       {/* Results Count */}
       <div className="text-sm text-muted-foreground">
-<<<<<<< HEAD
-        {isLoading ? (
-          'Loading...'
-        ) : (
-          `Showing ${receipts.length} of ${pagination?.total || 0} receipts`
-        )}
-=======
         Showing {filteredReceipts.length} of {receipts.length} receipts
->>>>>>> 89028a93
       </div>
 
       {/* Receipts Table */}
       <div className="card">
-<<<<<<< HEAD
-        {isLoading ? (
-          <div className="flex items-center justify-center py-12">
-            <LoadingSpinner size="lg" />
-          </div>
-        ) : error ? (
-          <div className="p-6 text-center text-error">
-            Error loading receipts. Please try again.
-          </div>
-        ) : (
-          <div className="overflow-x-auto">
-            <table className="min-w-full divide-y divide-border">
-              <thead className="bg-muted/50">
-                <tr>
-                  <th className="px-6 py-3 text-left text-xs font-medium text-muted-foreground uppercase tracking-wider">
-                    GRN Number
-                  </th>
-                  <th className="px-6 py-3 text-left text-xs font-medium text-muted-foreground uppercase tracking-wider">
-                    Supplier
-                  </th>
-                  <th className="px-6 py-3 text-left text-xs font-medium text-muted-foreground uppercase tracking-wider">
-                    Status
-                  </th>
-                  <th className="px-6 py-3 text-left text-xs font-medium text-muted-foreground uppercase tracking-wider">
-                    Received By
-                  </th>
-                  <th className="px-6 py-3 text-left text-xs font-medium text-muted-foreground uppercase tracking-wider">
-                    Date
-                  </th>
-                  <th className="px-6 py-3 text-left text-xs font-medium text-muted-foreground uppercase tracking-wider">
-                    Actions
-                  </th>
-                </tr>
-              </thead>
-              <tbody className="bg-card divide-y divide-border">
-                {receipts.length === 0 ? (
-                  <tr>
-                    <td colSpan={6} className="px-6 py-12 text-center">
-                      <Package className="mx-auto h-12 w-12 text-muted-foreground" />
-                      <h3 className="mt-2 text-sm font-medium text-foreground">No receipts found</h3>
-                      <p className="mt-1 text-sm text-muted-foreground">
-                        {searchTerm || statusFilter.length > 0
-                          ? 'Try adjusting your search or filters'
-                          : 'Get started by creating a new receipt'}
-                      </p>
-                      {hasPermission('create_receipt') && !searchTerm && statusFilter.length === 0 && (
-                        <div className="mt-6">
-                          <Link
-                            to="/receipts/create"
-                            className="inline-flex items-center gap-2 btn btn-primary"
-                          >
-                            <Plus className="w-4 h-4" />
-                            New Receipt
-                          </Link>
-                        </div>
-                      )}
-=======
         <div className="overflow-x-auto">
           <table className="min-w-full divide-y divide-border">
             <thead className="bg-muted/50">
@@ -335,7 +243,6 @@
                       >
                         View
                       </Link>
->>>>>>> 89028a93
                     </td>
                   </tr>
                 ) : (
